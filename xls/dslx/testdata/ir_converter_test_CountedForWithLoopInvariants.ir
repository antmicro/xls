package test_module

fn ____test_module__f_counted_for_0_body(i: bits[32], accum: bits[32], outer_thing_1: bits[32], outer_thing_2: bits[32]) -> bits[32] {
  add.12: bits[32] = add(accum, i, id=12)
  add.13: bits[32] = add(add.12, outer_thing_1, id=13)
  add.14: bits[32] = add(add.13, outer_thing_2, id=14)
  literal.10: bits[32] = literal(value=42, id=10)
  add.15: bits[32] = add(add.14, literal.10, id=15)
  literal.11: bits[32] = literal(value=24, id=11)
  ret add.16: bits[32] = add(add.15, literal.11, id=16)
}

<<<<<<< HEAD
fn __test_module__f() -> bits[32] {
  literal.3: bits[32] = literal(value=0, id=3)
  other_outer_thing: bits[32] = literal(value=24, id=2)
  outer_thing: bits[32] = literal(value=42, id=1)
  ret counted_for.11: bits[32] = counted_for(literal.3, trip_count=4, stride=1, body=____test_module__f_counted_for_0_body, invariant_args=[other_outer_thing, outer_thing], id=11)
=======
fn __test_module__f(outer_thing_1: bits[32], outer_thing_2: bits[32]) -> bits[32] {
  literal.5: bits[32] = literal(value=0, id=5)
  literal.3: bits[32] = literal(value=42, id=3)
  literal.4: bits[32] = literal(value=24, id=4)
  ret counted_for.17: bits[32] = counted_for(literal.5, trip_count=4, stride=1, body=____test_module__f_counted_for_0_body, invariant_args=[outer_thing_1, outer_thing_2], id=17)
>>>>>>> d469f151
}<|MERGE_RESOLUTION|>--- conflicted
+++ resolved
@@ -10,17 +10,9 @@
   ret add.16: bits[32] = add(add.15, literal.11, id=16)
 }
 
-<<<<<<< HEAD
-fn __test_module__f() -> bits[32] {
-  literal.3: bits[32] = literal(value=0, id=3)
-  other_outer_thing: bits[32] = literal(value=24, id=2)
-  outer_thing: bits[32] = literal(value=42, id=1)
-  ret counted_for.11: bits[32] = counted_for(literal.3, trip_count=4, stride=1, body=____test_module__f_counted_for_0_body, invariant_args=[other_outer_thing, outer_thing], id=11)
-=======
 fn __test_module__f(outer_thing_1: bits[32], outer_thing_2: bits[32]) -> bits[32] {
   literal.5: bits[32] = literal(value=0, id=5)
-  literal.3: bits[32] = literal(value=42, id=3)
-  literal.4: bits[32] = literal(value=24, id=4)
+  outer_thing_3: bits[32] = literal(value=42, id=3)
+  outer_thing_4: bits[32] = literal(value=24, id=4)
   ret counted_for.17: bits[32] = counted_for(literal.5, trip_count=4, stride=1, body=____test_module__f_counted_for_0_body, invariant_args=[outer_thing_1, outer_thing_2], id=17)
->>>>>>> d469f151
 }